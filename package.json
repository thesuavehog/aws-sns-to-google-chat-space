{
  "name": "aws-sns-to-api-destination",
  "description": "Forward SNS messages to an API Destination via EventBridge Pipes with a transformation applied.",
  "version": "0.0.1",
  "private": true,
  "type": "commonjs",
  "devDependencies": {
    "@aws-sdk/client-cloudwatch": "^3.812.0",
    "@aws-sdk/client-sns": "^3.812.0",
    "@aws-sdk/types": "^3.577.0",
    "@raphaelmanke/aws-cdk-pipes-rfc": "^0.0.16",
    "@types/aws-lambda": "^8.10.149",
    "@types/node": "^20.17.48",
    "@types/source-map-support": "^0.5.10",
    "@typescript-eslint/eslint-plugin": "^7.18.0",
    "@typescript-eslint/parser": "^7.18.0",
<<<<<<< HEAD
    "aws-cdk": "^2.1016.0",
    "aws-cdk-lib": "^2.196.0",
    "cdk-nag": "^2.35.95",
=======
    "aws-cdk": "^2.1014.0",
    "aws-cdk-lib": "^2.195.0",
    "cdk-nag": "^2.35.101",
>>>>>>> 19ea658f
    "constructs": "^10.4.2",
    "cross-env": "^7.0.3",
    "dotenv": "^16.5.0",
    "esbuild": "^0.25.4",
    "eslint": "^8.57.1",
    "eslint-import-resolver-typescript": "^4.3.5",
    "eslint-plugin-import": "^2.31.0",
    "eslint-plugin-import-newlines": "^1.4.0",
    "eslint-plugin-jsdoc": "^50.6.17",
    "eslint-plugin-security": "^3.0.1",
    "eslint-plugin-sort-imports-es6-autofix": "^0.6.0",
    "nodemon": "^3.1.10",
    "source-map-support": "^0.5.21",
    "ts-node": "^10.9.2",
    "tsconfig-paths": "^4.2.0",
    "typescript": "^5.8.3"
  },
  "scripts": {
    "lint": "eslint . --ext .js,.ts",
    "lint:fix": "npm run lint -- --fix --fix-type layout",
    "watch": "npm run dev:compile -- --watch",
    "doctor": "cdk doctor",
    "synth": "cdk synth --no-version-reporting --no-path-metadata --no-asset-metadata --strict",
    "deploy": "echo Stacks in this project require that deployment is done manually in CloudFormation not using the CDK",
    "list": "cdk list",
    "compile": "tsc",
    "dev:doctor": "npm run doctor -- --profile=aws-sns-to-api-destination.Developer -c Environment=dev",
    "dev:synth": "npm run synth -- -c Environment=dev",
    "dev:deploy": "npm run deploy -- --profile=aws-sns-to-api-destination.Developer --notification-arns=arn:aws:sns:us-east-1:############:CloudFormation-Notifications -c Environment=dev",
    "dev:list": "npm run list -- --profile=aws-sns-to-api-destination.Developer -c Environment=dev",
    "dev:cdk-sync": "npm run cdk-sync --environment=dev --aws-args=\"--profile aws-sns-to-api-destination.Developer\"",
    "dev:compile": "rm ./.tmp/tsconfig.tsbuildinfo || npm run compile",
    "test": "npm run compile && npm run test:local",
    "test:local": "cross-env DOTENV_CONFIG_PATH=.jest/env.local jest --coverage",
    "test:watch": "cross-env DOTENV_CONFIG_PATH=.jest/env.local jest --watchAll",
    "test:ci": "npm run test-ci",
    "test-ci": "cross-env DOTENV_CONFIG_PATH=.jest/env.ci jest --ci --passWithNoTests --testPathIgnorePatterns=/local/"
  }
}<|MERGE_RESOLUTION|>--- conflicted
+++ resolved
@@ -14,15 +14,9 @@
     "@types/source-map-support": "^0.5.10",
     "@typescript-eslint/eslint-plugin": "^7.18.0",
     "@typescript-eslint/parser": "^7.18.0",
-<<<<<<< HEAD
     "aws-cdk": "^2.1016.0",
-    "aws-cdk-lib": "^2.196.0",
-    "cdk-nag": "^2.35.95",
-=======
-    "aws-cdk": "^2.1014.0",
     "aws-cdk-lib": "^2.195.0",
     "cdk-nag": "^2.35.101",
->>>>>>> 19ea658f
     "constructs": "^10.4.2",
     "cross-env": "^7.0.3",
     "dotenv": "^16.5.0",
